import asyncio
import logging
import shutil
from dataclasses import dataclass, field
from pathlib import Path
from uuid import UUID, uuid4

import httpx

from openhands.agent_server.config import Config, WebhookSpec
from openhands.agent_server.event_service import EventService
from openhands.agent_server.models import (
    ConversationInfo,
    ConversationPage,
    ConversationSortOrder,
    StartConversationRequest,
    StoredConversation,
)
from openhands.agent_server.pub_sub import Subscriber
from openhands.agent_server.server_details_router import update_last_execution_time
from openhands.agent_server.utils import utc_now
from openhands.sdk import EventBase, Message
from openhands.sdk.conversation.state import AgentExecutionStatus, ConversationState


logger = logging.getLogger(__name__)


def _compose_conversation_info(
    stored: StoredConversation, state: ConversationState
) -> ConversationInfo:
    return ConversationInfo(
        **state.model_dump(),
        metrics=stored.metrics,
        created_at=stored.created_at,
        updated_at=stored.updated_at,
    )


@dataclass
class ConversationService:
    """
    Conversation service which stores to a local file store. When the context starts
    all event_services are loaded into memory, and stored when it stops.
    """

    event_services_path: Path = field()
    workspace_path: Path = field()
    webhook_specs: list[WebhookSpec] = field(default_factory=list)
    session_api_key: str | None = field(default=None)
    _event_services: dict[UUID, EventService] | None = field(default=None, init=False)
    _conversation_webhook_subscribers: list["ConversationWebhookSubscriber"] = field(
        default_factory=list, init=False
    )

    async def get_conversation(self, conversation_id: UUID) -> ConversationInfo | None:
        if self._event_services is None:
            raise ValueError("inactive_service")
        event_service = self._event_services.get(conversation_id)
        if event_service is None:
            return None
        state = await event_service.get_state()
        return _compose_conversation_info(event_service.stored, state)

    async def search_conversations(
        self,
        page_id: str | None = None,
        limit: int = 100,
        agent_status: AgentExecutionStatus | None = None,
        sort_order: ConversationSortOrder = ConversationSortOrder.CREATED_AT_DESC,
    ) -> ConversationPage:
        if self._event_services is None:
            raise ValueError("inactive_service")

        # Collect all conversations with their info
        all_conversations = []
        for id, event_service in self._event_services.items():
            state = await event_service.get_state()
            conversation_info = _compose_conversation_info(event_service.stored, state)
            # Apply status filter if provided
            if (
                agent_status is not None
                and conversation_info.agent_status != agent_status
            ):
                continue

            all_conversations.append((id, conversation_info))

        # Sort conversations based on sort_order
        if sort_order == ConversationSortOrder.CREATED_AT:
            all_conversations.sort(key=lambda x: x[1].created_at)
        elif sort_order == ConversationSortOrder.CREATED_AT_DESC:
            all_conversations.sort(key=lambda x: x[1].created_at, reverse=True)
        elif sort_order == ConversationSortOrder.UPDATED_AT:
            all_conversations.sort(key=lambda x: x[1].updated_at)
        elif sort_order == ConversationSortOrder.UPDATED_AT_DESC:
            all_conversations.sort(key=lambda x: x[1].updated_at, reverse=True)

        # Handle pagination
        items = []
        start_index = 0

        # Find the starting point if page_id is provided
        if page_id:
            for i, (id, _) in enumerate(all_conversations):
                if id.hex == page_id:
                    start_index = i
                    break

        # Collect items for this page
        next_page_id = None
        for i in range(start_index, len(all_conversations)):
            if len(items) >= limit:
                # We have more items, set next_page_id
                if i < len(all_conversations):
                    next_page_id = all_conversations[i][0].hex
                break
            items.append(all_conversations[i][1])

        return ConversationPage(items=items, next_page_id=next_page_id)

    async def count_conversations(
        self,
        agent_status: AgentExecutionStatus | None = None,
    ) -> int:
        """Count conversations matching the given filters."""
        if self._event_services is None:
            raise ValueError("inactive_service")

        count = 0
        for event_service in self._event_services.values():
            state = await event_service.get_state()

            # Apply status filter if provided
            if agent_status is not None and state.agent_status != agent_status:
                continue

            count += 1

        return count

    async def batch_get_conversations(
        self, conversation_ids: list[UUID]
    ) -> list[ConversationInfo | None]:
        """Given a list of ids, get a batch of conversation info, returning
        None for any that were not found."""
        results = []
        for id in conversation_ids:
            result = await self.get_conversation(id)
            results.append(result)
        return results

    async def _notify_conversation_webhooks(self, conversation_info: ConversationInfo):
        """Notify all conversation webhook subscribers about conversation changes."""
        if not self._conversation_webhook_subscribers:
            return

        # Send notifications to all conversation webhook subscribers
        await asyncio.gather(
            *[
                subscriber.post_conversation_info(conversation_info)
                for subscriber in self._conversation_webhook_subscribers
            ],
            return_exceptions=True,  # Don't fail if one webhook fails
        )

    # Write Methods

    async def start_conversation(
        self, request: StartConversationRequest
    ) -> ConversationInfo:
        """Start a new conversation or resume an existing one."""
        if self._event_services is None:
            raise ValueError("inactive_service")
        
        if request.conversation_id is not None:
            # Resume existing conversation
            conversation_id = request.conversation_id
            event_service = self._event_services.get(conversation_id)
            if not event_service:
                # Check if conversation exists in file store but not loaded
                conversation_dir = self.event_services_path / conversation_id.hex
                if conversation_dir.exists():
                    # Load the existing conversation
                    stored = StoredConversation.model_validate_json(
                        (conversation_dir / "event_service" / "meta.json").read_text()
                    )
                    # Update the stored configuration with new agent config (including API key)
                    stored.agent = request.agent
                    stored.confirmation_policy = request.confirmation_policy
                    stored.max_iterations = request.max_iterations
                    stored.stuck_detection = request.stuck_detection
                    stored.updated_at = utc_now()
                    
                    file_store_path = conversation_dir / "event_service"
                    event_service = EventService(
                        stored=stored,
                        file_store_path=file_store_path,
                        working_dir=self.workspace_path,
                    )
                    
                    # Create subscribers...
                    await event_service.subscribe_to_events(_EventSubscriber(service=event_service))
                    asyncio.gather(
                        *[
                            event_service.subscribe_to_events(
                                WebhookSubscriber(
                                    service=event_service,
                                    spec=webhook_spec,
                                    session_api_key=self.session_api_key,
                                )
                            )
                            for webhook_spec in self.webhook_specs
                        ]
                    )
                    
                    self._event_services[conversation_id] = event_service
                    await event_service.start()
                else:
                    raise ValueError(f"Conversation {conversation_id} does not exist")
            else:
                # Update existing loaded conversation with new agent config (including API key)
                event_service.stored.agent = request.agent
                event_service.stored.confirmation_policy = request.confirmation_policy
                event_service.stored.max_iterations = request.max_iterations
                event_service.stored.stuck_detection = request.stuck_detection
                event_service.stored.updated_at = utc_now()
                # Restart the event service to apply new configuration
                await event_service.close()
                await event_service.start()
        else:
            # Create new conversation
            conversation_id = uuid4()
            stored = StoredConversation(id=conversation_id, **request.model_dump())
            file_store_path = (
                self.event_services_path / conversation_id.hex / "event_service"
            )
            file_store_path.mkdir(parents=True)
            event_service = EventService(
                stored=stored,
                file_store_path=file_store_path,
                working_dir=self.workspace_path,
            )

<<<<<<< HEAD
            # Create subscribers...
            await event_service.subscribe_to_events(_EventSubscriber(service=event_service))
            asyncio.gather(
                *[
                    event_service.subscribe_to_events(
                        WebhookSubscriber(
                            service=event_service,
                            spec=webhook_spec,
                            session_api_key=self.session_api_key,
                        )
=======
        # Create subscribers...
        await event_service.subscribe_to_events(_EventSubscriber(service=event_service))
        asyncio.gather(
            *[
                event_service.subscribe_to_events(
                    WebhookSubscriber(
                        conversation_id=conversation_id,
                        service=event_service,
                        spec=webhook_spec,
                        session_api_key=self.session_api_key,
>>>>>>> 693947c8
                    )
                    for webhook_spec in self.webhook_specs
                ]
            )

            self._event_services[conversation_id] = event_service
            await event_service.start()
        
        # Send initial message if provided
        initial_message = request.initial_message
        if initial_message:
            message = Message(
                role=initial_message.role, content=initial_message.content
            )
            await event_service.send_message(message)

        state = await event_service.get_state()
        conversation_info = _compose_conversation_info(event_service.stored, state)

        # Notify conversation webhooks about the started/resumed conversation
        await self._notify_conversation_webhooks(conversation_info)

        return conversation_info

    async def pause_conversation(self, conversation_id: UUID) -> bool:
        if self._event_services is None:
            raise ValueError("inactive_service")
        event_service = self._event_services.get(conversation_id)
        if event_service:
            await event_service.pause()
            # Notify conversation webhooks about the paused conversation
            state = await event_service.get_state()
            conversation_info = _compose_conversation_info(event_service.stored, state)
            await self._notify_conversation_webhooks(conversation_info)
        return bool(event_service)

    async def resume_conversation(self, conversation_id: UUID) -> bool:
        if self._event_services is None:
            raise ValueError("inactive_service")
        event_service = self._event_services.get(conversation_id)
        if event_service:
            await event_service.start()
        return bool(event_service)

    async def delete_conversation(self, conversation_id: UUID) -> bool:
        if self._event_services is None:
            raise ValueError("inactive_service")
        event_service = self._event_services.pop(conversation_id, None)
        if event_service:
            # Notify conversation webhooks about the stopped conversation before closing
            state = await event_service.get_state()
            conversation_info = _compose_conversation_info(event_service.stored, state)
            await self._notify_conversation_webhooks(conversation_info)

            await event_service.close()
            shutil.rmtree(self.event_services_path / conversation_id.hex)
            return True
        return False

    async def get_event_service(self, conversation_id: UUID) -> EventService | None:
        if self._event_services is None:
            raise ValueError("inactive_service")
        return self._event_services.get(conversation_id)

    async def __aenter__(self):
        self.event_services_path.mkdir(parents=True, exist_ok=True)
        event_services = {}
        for event_service_dir in self.event_services_path.iterdir():
            try:
                meta_file = event_service_dir / "event_service/meta.json"
                json_str = meta_file.read_text()
                id = UUID(event_service_dir.name)
                event_services[id] = EventService(
                    stored=StoredConversation.model_validate_json(json_str),
                    file_store_path=self.event_services_path / id.hex / "event_service",
                    working_dir=self.workspace_path,
                )
            except Exception:
                logger.exception(
                    f"error_loading_event_service:{event_service_dir}", stack_info=True
                )
                shutil.rmtree(event_service_dir)
        self._event_services = event_services

        # Initialize conversation webhook subscribers
        self._conversation_webhook_subscribers = [
            ConversationWebhookSubscriber(
                spec=webhook_spec,
                session_api_key=self.session_api_key,
            )
            for webhook_spec in self.webhook_specs
        ]

        return self

    async def __aexit__(self, exc_type, exc_value, traceback):
        event_services = self._event_services
        if event_services is None:
            return
        self._event_services = None
        # This stops conversations and saves meta
        await asyncio.gather(
            *[
                event_service.__aexit__(exc_type, exc_value, traceback)
                for event_service in event_services.values()
            ]
        )

    @classmethod
    def get_instance(cls, config: Config) -> "ConversationService":
        return ConversationService(
            event_services_path=config.conversations_path,
            workspace_path=config.workspace_path,
            webhook_specs=config.webhooks,
            session_api_key=config.session_api_keys[0]
            if config.session_api_keys
            else None,
        )


@dataclass
class _EventSubscriber(Subscriber):
    service: EventService

    async def __call__(self, event: EventBase):
        self.service.stored.updated_at = utc_now()
        update_last_execution_time()


@dataclass
class WebhookSubscriber(Subscriber):
    conversation_id: UUID
    service: EventService
    spec: WebhookSpec
    session_api_key: str | None = None
    queue: list[EventBase] = field(default_factory=list)
    _flush_timer: asyncio.Task | None = field(default=None, init=False)

    async def __call__(self, event: EventBase):
        """Add event to queue and post to webhook when buffer size is reached."""
        self.queue.append(event)

        if len(self.queue) >= self.spec.event_buffer_size:
            # Cancel timer since we're flushing due to buffer size
            self._cancel_flush_timer()
            await self._post_events()
        else:
            # Reset the flush timer
            self._reset_flush_timer()

    async def close(self):
        """Post any remaining items in the queue to the webhook."""
        # Cancel any pending flush timer
        self._cancel_flush_timer()

        if self.queue:
            await self._post_events()

    async def _post_events(self):
        """Post queued events to the webhook with retry logic."""
        if not self.queue:
            return

        events_to_post = self.queue.copy()
        self.queue.clear()

        # Prepare headers
        headers = self.spec.headers.copy()
        if self.session_api_key:
            headers["X-Session-API-Key"] = self.session_api_key

        # Convert events to serializable format
        event_data = [
            event.model_dump() if hasattr(event, "model_dump") else event.__dict__
            for event in events_to_post
        ]

        # Construct events URL
        events_url = (
            f"{self.spec.base_url.rstrip('/')}/events/{self.conversation_id.hex}"
        )

        # Retry logic
        for attempt in range(self.spec.num_retries + 1):
            try:
                async with httpx.AsyncClient() as client:
                    response = await client.request(
                        method="POST",
                        url=events_url,
                        json=event_data,
                        headers=headers,
                        timeout=30.0,
                    )
                    response.raise_for_status()
                    logger.debug(
                        f"Successfully posted {len(event_data)} events "
                        f"to webhook {events_url}"
                    )
                    return
            except Exception as e:
                logger.warning(f"Webhook post attempt {attempt + 1} failed: {e}")
                if attempt < self.spec.num_retries:
                    await asyncio.sleep(self.spec.retry_delay)
                else:
                    logger.error(
                        f"Failed to post events to webhook {events_url} "
                        f"after {self.spec.num_retries + 1} attempts"
                    )
                    # Re-queue events for potential retry later
                    self.queue.extend(events_to_post)

    def _cancel_flush_timer(self):
        """Cancel the current flush timer if it exists."""
        if self._flush_timer and not self._flush_timer.done():
            self._flush_timer.cancel()
        self._flush_timer = None

    def _reset_flush_timer(self):
        """Reset the flush timer to trigger after flush_delay seconds."""
        # Cancel existing timer
        self._cancel_flush_timer()

        # Create new timer
        self._flush_timer = asyncio.create_task(self._flush_after_delay())

    async def _flush_after_delay(self):
        """Wait for flush_delay seconds then flush events if any exist."""
        try:
            await asyncio.sleep(self.spec.flush_delay)
            # Only flush if there are events in the queue
            if self.queue:
                await self._post_events()
        except asyncio.CancelledError:
            # Timer was cancelled, which is expected behavior
            pass
        finally:
            self._flush_timer = None


@dataclass
class ConversationWebhookSubscriber:
    """Webhook subscriber for conversation lifecycle events (start, pause, stop)."""

    spec: WebhookSpec
    session_api_key: str | None = None

    async def post_conversation_info(self, conversation_info: ConversationInfo):
        """Post conversation info to the webhook immediately (no batching)."""
        # Prepare headers
        headers = self.spec.headers.copy()
        if self.session_api_key:
            headers["X-Session-API-Key"] = self.session_api_key

        # Construct conversations URL
        conversations_url = f"{self.spec.base_url.rstrip('/')}/conversations"

        # Convert conversation info to serializable format
        conversation_data = conversation_info.model_dump(mode="json")

        # Retry logic
        for attempt in range(self.spec.num_retries + 1):
            try:
                async with httpx.AsyncClient() as client:
                    response = await client.request(
                        method="POST",
                        url=conversations_url,
                        json=conversation_data,
                        headers=headers,
                        timeout=30.0,
                    )
                    response.raise_for_status()
                    logger.debug(
                        f"Successfully posted conversation info "
                        f"to webhook {conversations_url}"
                    )
                    return
            except Exception as e:
                logger.warning(
                    f"Conversation webhook post attempt {attempt + 1} failed: {e}"
                )
                if attempt < self.spec.num_retries:
                    await asyncio.sleep(self.spec.retry_delay)
                else:
                    logger.error(
                        f"Failed to post conversation info to webhook "
                        f"{conversations_url} after {self.spec.num_retries + 1} "
                        "attempts"
                    )


_conversation_service: ConversationService | None = None


def get_default_conversation_service() -> ConversationService:
    global _conversation_service
    if _conversation_service:
        return _conversation_service

    from openhands.agent_server.config import (
        get_default_config,
    )

    config = get_default_config()
    _conversation_service = ConversationService.get_instance(config)
    return _conversation_service<|MERGE_RESOLUTION|>--- conflicted
+++ resolved
@@ -205,6 +205,7 @@
                         *[
                             event_service.subscribe_to_events(
                                 WebhookSubscriber(
+                                    conversation_id=conversation_id,
                                     service=event_service,
                                     spec=webhook_spec,
                                     session_api_key=self.session_api_key,
@@ -242,29 +243,17 @@
                 working_dir=self.workspace_path,
             )
 
-<<<<<<< HEAD
             # Create subscribers...
             await event_service.subscribe_to_events(_EventSubscriber(service=event_service))
             asyncio.gather(
                 *[
                     event_service.subscribe_to_events(
                         WebhookSubscriber(
+                            conversation_id=conversation_id,
                             service=event_service,
                             spec=webhook_spec,
                             session_api_key=self.session_api_key,
                         )
-=======
-        # Create subscribers...
-        await event_service.subscribe_to_events(_EventSubscriber(service=event_service))
-        asyncio.gather(
-            *[
-                event_service.subscribe_to_events(
-                    WebhookSubscriber(
-                        conversation_id=conversation_id,
-                        service=event_service,
-                        spec=webhook_spec,
-                        session_api_key=self.session_api_key,
->>>>>>> 693947c8
                     )
                     for webhook_spec in self.webhook_specs
                 ]
